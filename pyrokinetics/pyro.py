--- conflicted
+++ resolved
@@ -95,10 +95,6 @@
 
                 self._gk_code = GENE()
 
-<<<<<<< HEAD
-  
-=======
->>>>>>> 5a57a62f
             elif value is None:
                 self._gk_code = GKCode()
 
