--- conflicted
+++ resolved
@@ -42,9 +42,6 @@
         self.file_name = self.gk_file
         self.run_directory = '.'
 
-        self.file_name = self.gk_file
-        self.run_directory = '.'
-
         self.local_geometry_type = local_geometry
         self.local_geometry = self.local_geometry_type
         self.linear = linear
@@ -98,7 +95,6 @@
 
                 self._gk_code = GENE()
 
-  
             elif value is None:
                 self._gk_code = GKCode()
 
@@ -215,15 +211,12 @@
 
         self.file_name = file_name
         self.run_directory = directory
-<<<<<<< HEAD
-=======
 
         # Store a copy of the current gk_code and then override if the
         # user has specified this.
         original_gk_code = self.gk_type
         if gk_code is not None:
             self.gk_code = gk_code
->>>>>>> 86ab0c0e
 
         code_input = self.gk_type.lower()+'_input'
 
@@ -236,12 +229,9 @@
                 self.gk_code.read(self, template=True)
 
         self.gk_code.write(self, file_name, directory=self.run_directory)
-<<<<<<< HEAD
-=======
 
         # Ensure that gk_code is unchanged on exit
         self.gk_code = original_gk_code
->>>>>>> 86ab0c0e
 
     def add_flags(self,
                   flags,
@@ -317,7 +307,6 @@
 
         self.local_species = local_species
 
-<<<<<<< HEAD
     def load_gk_output(self):
         """
         Loads GKOutput object
@@ -325,8 +314,6 @@
 
         self.gk_code.load_gk_output(self)
 
-=======
->>>>>>> 86ab0c0e
     @property
     def float_format(self):
         """ Sets float format for input files
