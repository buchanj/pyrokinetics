--- conflicted
+++ resolved
@@ -476,7 +476,6 @@
 
         pyro.gk_output = GKOutput()
 
-<<<<<<< HEAD
         self.load_grids(pyro)
 
         self.load_fields(pyro)
@@ -489,15 +488,7 @@
             self.load_eigenfunctions(pyro)
 
     def load_grids(self, pyro):
-=======
-        self.read_grids(pyro)
-
-        self.read_eigenvalues(pyro)
-
-        self.read_fluxes(pyro)
-
-    def read_grids(self, pyro):
->>>>>>> 85098777
+
         """
         Loads CGYRO grids to GKOutput
 
@@ -506,11 +497,8 @@
 
         """
 
-<<<<<<< HEAD
         import xarray as xr
 
-=======
->>>>>>> 85098777
         gk_output = pyro.gk_output
 
         run_directory = pyro.run_directory
@@ -519,7 +507,7 @@
         time = np.loadtxt(time_file)[:, 0]
 
         gk_output.time = time
-<<<<<<< HEAD
+
         gk_output.ntime = len(time)
 
         eq_file = os.path.join(run_directory, 'out.cgyro.equilibrium')
@@ -527,30 +515,21 @@
         eq_data = np.loadtxt(eq_file)
 
         rho_star = eq_data[23]
-=======
->>>>>>> 85098777
 
         grids_file = os.path.join(run_directory, 'out.cgyro.grids')
 
         grid_data = np.loadtxt(grids_file)
 
         nky = int(grid_data[0])
-<<<<<<< HEAD
+
         nspecies = int(grid_data[1])
         nfield = int(grid_data[2])
         nkx = int(grid_data[3])
         ntheta_grid = int(grid_data[4])
-=======
-        nspec = int(grid_data[1])
-        nfield = int(grid_data[2])
-        nkx = int(grid_data[3])
-        ntheta = int(grid_data[4])
->>>>>>> 85098777
         nenergy = int(grid_data[5])
         npitch = int(grid_data[6])
         box_size = int(grid_data[7])
         length_x = grid_data[8]
-<<<<<<< HEAD
         ntheta_plot = int(grid_data[10])
 
         ntheta_ballooning = ntheta_grid * int(nkx / box_size)
@@ -559,16 +538,6 @@
 
         theta_grid = grid_data[starting_point:starting_point + ntheta_grid]
         starting_point += ntheta_grid
-=======
-        theta_plot = int(grid_data[10])
-
-        ntheta_ballooning = theta_plot * int(nkx / box_size)
-
-        starting_point = 11 + nkx
-
-        theta = grid_data[starting_point:starting_point + ntheta]
-        starting_point += ntheta
->>>>>>> 85098777
 
         energy = grid_data[starting_point:starting_point + nenergy]
         starting_point += nenergy
@@ -579,7 +548,6 @@
         theta_ballooning = grid_data[starting_point:starting_point + ntheta_ballooning]
         starting_point += ntheta_ballooning
 
-<<<<<<< HEAD
         ky = grid_data[starting_point:starting_point + nky]
 
         # Convert to ballooning co-ordinate so only 1 kx
@@ -608,11 +576,6 @@
         field = field[:nfield]
         moment = ['particle', 'energy', 'momentum']
         species = pyro.local_species.names
-=======
-        ky = grid_data[starting_point:starting_point+nky]
-
-        kx = 2 * pi * np.linspace(-int(nkx / 2), int(nkx / 2)-1, nkx) / length_x
->>>>>>> 85098777
 
         # Grid sizes
         gk_output.nky = nky
@@ -620,16 +583,10 @@
         gk_output.nenergy = nenergy
         gk_output.npitch = npitch
         gk_output.ntheta = ntheta
-<<<<<<< HEAD
         gk_output.nspecies = nspecies
         gk_output.nfield = nfield
         gk_output.ntheta_plot = ntheta_plot
         gk_output.ntheta_grid = ntheta_grid
-=======
-        gk_output.ntheta_ballooning = ntheta_ballooning
-        gk_output.nspec = nspec
-        gk_output.nfield = nfield
->>>>>>> 85098777
 
         # Grid values
         gk_output.ky = ky
@@ -637,7 +594,6 @@
         gk_output.energy = energy
         gk_output.pitch = pitch
         gk_output.theta = theta
-<<<<<<< HEAD
         gk_output.rho_star = rho_star
 
         # Store grid data as xarray DataSet
@@ -849,31 +805,4 @@
 
         raw_data = np.fromfile(file_name, dtype='float32')
 
-        return raw_data
-=======
-        gk_output.theta_ballooning = theta_ballooning
-
-    def read_eigenvalues(self, pyro):
-        """
-        Loads eigenvalues into GKOutput
-        """
-        pass
-
-    def read_eigenfunctions(self):
-        """
-        reads in eigenfunction
-        """
-        pass
-
-    def read_fields(self):
-        """
-        reads in 3D fields
-        """
-        pass
-
-    def read_fluxes(self, pyro):
-        """
-        Loads eigenvalues into GKOutput
-        """
-        pass
->>>>>>> 85098777
+        return raw_data